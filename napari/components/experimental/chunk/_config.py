"""AsyncConfig.
"""
import errno
import json
import logging
import os
from collections import namedtuple
from pathlib import Path

LOGGER = logging.getLogger("napari.async")

# NAPARI_ASYNC is the main environment variable to turn on async.
ASYNC_ENV_VAR = "NAPARI_ASYNC"

# NAPARI_ASYNC=0 will use these settings, although currently with async
# in experimental this module will not even be imported if NAPARI_ASYNC=0.
DEFAULT_SYNC_CONFIG = {"synchronous": True}

# NAPARI_ASYNC=1 will use these default settings:
DEFAULT_ASYNC_CONFIG = {
    "synchronous": False,
    "num_workers": 6,
    "log_path": None,
    "delay_seconds": 0.1,
}

<<<<<<< HEAD
# Config settings for ChunkLoader and other async stuff.
AsyncConfig = namedtuple(
    "AsyncConfig", "synchronous num_workers log_path delay_seconds"
)
=======
# The settings. We're calling this AsyncConfig and not ChunkLoaderConfig
# because async might require graphical or other settings which aren't
# related to the ChunkLoader.
AsyncConfig = namedtuple("AsyncConfig", "synchronous num_workers log_path")
>>>>>>> 63e645a1


def _log_to_file(path: str) -> None:
    """Log "napari.async" messages to the given file.

    Parameters
    ----------
    path : str
        Log to this file path.
    """
    if path:
        fh = logging.FileHandler(path)
        LOGGER.addHandler(fh)
        LOGGER.setLevel(logging.INFO)


def _load_config(config_path: str) -> dict:
    """Load the JSON formatted config file.

    Parameters
    ----------
    config_path : str
        The path of the JSON file we should load.

    Return
    ------
    dict
        The parsed data from the JSON file.
    """
    path = Path(config_path).expanduser()
    if not path.exists():
        # Produce a nice error message like:
        #     Config file NAPARI_ASYNC=missing-file.json not found
        raise FileNotFoundError(
            errno.ENOENT,
            f"Config file {ASYNC_ENV_VAR}={path} not found",
            path,
        )

    with path.open() as infile:
        return json.load(infile)


def _get_config_data() -> dict:
    """Return the config data from the user's file or the default data.

    Return
    ------
    dict
        The config data we should use.
    """
    value = os.getenv(ASYNC_ENV_VAR)

    if value is None or value == "0":
        return DEFAULT_SYNC_CONFIG  # Async is disabled.
    elif value == "1":
        return DEFAULT_ASYNC_CONFIG  # Async is enabled with defaults.
    else:
        return _load_config(value)  # Load the user's config file.


def _create_async_config(data: dict) -> AsyncConfig:
    """Creates the AsyncConfig named tuple and set up logging.

    Parameters
    ----------
    data : dict
        The config settings.

    Return
    ------
    AsyncConfig
        The config settings to use.
    """
    config = AsyncConfig(
        data.get("synchronous", True),
        data.get("num_workers", 6),
        data.get("log_path"),
        data.get("delay_seconds", 0.1),
    )

    _log_to_file(config.log_path)
    LOGGER.info("_create_async_config = ")
    LOGGER.info(json.dumps(data, indent=4, sort_keys=True))

    return config


# The global config settings instance.
async_config = _create_async_config(_get_config_data())<|MERGE_RESOLUTION|>--- conflicted
+++ resolved
@@ -24,17 +24,12 @@
     "delay_seconds": 0.1,
 }
 
-<<<<<<< HEAD
-# Config settings for ChunkLoader and other async stuff.
+# The settings. We're calling this AsyncConfig and not ChunkLoaderConfig
+# because async might require graphical or other settings which aren't
+# related to the ChunkLoader.
 AsyncConfig = namedtuple(
     "AsyncConfig", "synchronous num_workers log_path delay_seconds"
 )
-=======
-# The settings. We're calling this AsyncConfig and not ChunkLoaderConfig
-# because async might require graphical or other settings which aren't
-# related to the ChunkLoader.
-AsyncConfig = namedtuple("AsyncConfig", "synchronous num_workers log_path")
->>>>>>> 63e645a1
 
 
 def _log_to_file(path: str) -> None:
