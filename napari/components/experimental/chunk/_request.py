"""ChunkKey and ChunkRequest classes.
"""
import contextlib
import logging
from typing import Optional, Tuple

import numpy as np

from ....layers.base.base import Layer
from ....types import ArrayLike, Dict
from ....utils.perf import PerfEvent, block_timer
from ._utils import get_data_id

LOGGER = logging.getLogger("napari.async")

# We convert slices to tuple for hashing.
SliceTuple = Tuple[Optional[int], Optional[int], Optional[int]]


def _flatten(indices) -> tuple:
    """Return a flat tuple of integers to represent the indices.

    Slice objects are not hashable, so we convert them.
    """
    result = []
    for x in indices:
        if isinstance(x, slice):
            result.extend([x.start, x.stop, x.step])
        else:
            result.append(x)
    return tuple(result)


class ChunkKey:
    """The key for one single ChunkRequest.

    Parameters
    ----------
    layer : Layer
        The layer to load data for.
    indices : Indices
        The indices to load from the layer.

    Attributes
    ----------
    layer_id : int
        The id of the layer making the request.
    data_level : int
        The level in the data (for multi-scale).
    indices : Tuple[Optional[slice], ...]
        The indices of the slice.
    key : Tuple
        The combined key, all the identifiers together.
    """

    def __init__(self, layer: Layer, indices: Tuple[Optional[slice], ...]):
        self.layer_id = id(layer)
        self.data_id = get_data_id(layer)
        self.data_level = layer._data_level
        self.indices = indices

        combined = (
            self.layer_id,
            self.data_id,
            self.data_level,
            _flatten(self.indices),
        )
        self.key = hash(combined)

    def __str__(self):
        return (
            f"layer_id={self.layer_id} data_id={self.data_id} "
            f"data_level={self.data_level} indices={self.indices}"
        )

    def __eq__(self, other):
        return self.key == other.key


class ChunkRequest:
    """A request asking the ChunkLoader to load one or more arrays.

    Parameters
    ----------
    key : ChunkKey
        The key of the request.
    chunks : Dict[str, ArrayLike]
        The chunk arrays we need to load.

    Attributes
    ----------
    key : ChunkKey
        The key of the request.
    chunks : Dict[str, ArrayLike]
        The chunk arrays we need to load.
    timers : Dict[str, PerfEvent]
        Timing information about chunk load time.
    """

    def __init__(self, key: ChunkKey, chunks: Dict[str, ArrayLike]):
        # Make sure chunks dict is what we expect.
        for chunk_key, array in chunks.items():
            assert isinstance(chunk_key, str)
            assert array is not None

        self.key = key
        self.chunks = chunks

        self.timers: Dict[str, PerfEvent] = {}

    @property
    def in_memory(self) -> bool:
        """Return True if all chunks are ndarrays."""
        return all(isinstance(x, np.ndarray) for x in self.chunks.values())

    @contextlib.contextmanager
    def chunk_timer(self, name):
        """Time a block of code and save the PerfEvent in self.timers.

<<<<<<< HEAD
=======
        We want to time our loads whether perfmon is enabled or not, since
        the auto-async feature needs to work in all cases.

>>>>>>> 02aa4c75
        Parameters
        ----------
        name : str
            The name of the timer.

        Yields
        ------
        PerfEvent
            The timing event for the block.
        """
        with block_timer(name) as event:
            yield event
        self.timers[name] = event

    def load_chunks(self):
        """Load all of our chunks now in this thread.

        We time the overall load with the special name "load_chunks" and then
        we time each chunk as it loads, using it's array name as the key.
        """
        with self.chunk_timer("load_chunks"):
            for key, array in self.chunks.items():
                with self.chunk_timer(key):
                    loaded_array = np.asarray(array)
                    self.chunks[key] = loaded_array

    def transpose_chunks(self, order: tuple) -> None:
        """Transpose all our chunks.

        Parameters
        ----------
        order
            Transpose the chunks into this order.
        """
        for key, array in self.chunks.items():
            self.chunks[key] = array.transpose(order)

    @property
    def image(self) -> Optional[ArrayLike]:
        """The image chunk or None.

        Returns
        -------
        Optional[ArrayLike]
            The image chunk or None if we don't have one.
        """
        return self.chunks.get('image')

    @property
    def thumbnail_source(self):
        """The chunk to use as the thumbnail_source or None.

        Returns
        -------
        Optional[ArrayLike]
            The thumbnail_source chunk or None if we don't have one.
        """
        try:
            return self.chunks['thumbnail_source']
        except KeyError:
            # No thumbnail_source so return the image instead. For single-scale
            # we use the image as the thumbnail_source.
            return self.chunks.get('image')<|MERGE_RESOLUTION|>--- conflicted
+++ resolved
@@ -117,12 +117,9 @@
     def chunk_timer(self, name):
         """Time a block of code and save the PerfEvent in self.timers.
 
-<<<<<<< HEAD
-=======
         We want to time our loads whether perfmon is enabled or not, since
         the auto-async feature needs to work in all cases.
 
->>>>>>> 02aa4c75
         Parameters
         ----------
         name : str
