<<<<<<< HEAD
import copy

=======
>>>>>>> 4cbe40dd
import dask.array as da
import numpy as np
import pytest

from napari.components import ViewerModel
from napari.utils.colormaps import colormaps, ensure_colormap_tuple
<<<<<<< HEAD
from napari.utils.misc import ensure_sequence_of_iterables, ensure_iterable

=======
from napari.utils.misc import ensure_iterable, ensure_sequence_of_iterables
>>>>>>> 4cbe40dd

base_colormaps = colormaps.CYMRGB
two_colormaps = colormaps.MAGENTA_GREEN
green_cmap = colormaps.simple_colormaps['green']
red_cmap = colormaps.simple_colormaps['red']
fire = colormaps.AVAILABLE_COLORMAPS['fire']
cmap_tuple = ("my_colormap", colormaps.Colormap(['g', 'm', 'y']))
cmap_dict = {"your_colormap": colormaps.Colormap(['g', 'r', 'y'])}

MULTI_TUPLES = [[0.3, 0.7], [0.1, 0.9], [0.3, 0.9], [0.4, 0.9], [0.2, 0.9]]

# data shape is (15, 10, 5) unless otherwise set
# channel_axis = -1 is implied unless otherwise set
multi_channel_test_data = [
    # basic multichannel image
    ((), {}),
    # single channel
    ((15, 10, 1), {}),
    # two channels
    ((15, 10, 2), {}),
    # Test adding multichannel image with color channel set.
    ((5, 10, 15), {'channel_axis': 0}),
    # split single RGB image
    ((15, 10, 3), {'colormap': ['red', 'green', 'blue']}),
    # multiple RGB images
    ((15, 10, 5, 3), {'channel_axis': 2, 'rgb': True}),
    # Test adding multichannel image with custom names.
    ((), {'name': ['multi ' + str(i + 3) for i in range(5)]}),
    # Test adding multichannel image with custom contrast limits.
    ((), {'contrast_limits': [0.3, 0.7]}),
    ((), {'contrast_limits': MULTI_TUPLES}),
    ((), {'gamma': 0.5}),
    ((), {'gamma': [0.3, 0.4, 0.5, 0.6, 0.7]}),
    ((), {'visible': [True, False, False, True, True]}),
    # Test adding multichannel image with custom colormaps.
    ((), {'colormap': 'gray'}),
    ((), {'colormap': green_cmap}),
    ((), {'colormap': cmap_tuple}),
    ((), {'colormap': cmap_dict}),
    ((), {'colormap': ['gray', 'blue', 'red', 'green', 'yellow']}),
    ((), {'colormap': [green_cmap, red_cmap, fire, fire, green_cmap]}),
    ((), {'colormap': [green_cmap, 'gray', cmap_tuple, fire, cmap_dict]}),
    ((), {'scale': MULTI_TUPLES}),
    ((), {'translate': MULTI_TUPLES}),
    ((), {'blending': 'translucent'}),
    ((), {'metadata': {'hi': 'there'}}),
    ((), {'metadata': {k: v for k, v in MULTI_TUPLES}}),
]

ids = [
    'basic_multichannel',
    'one_channel',
    'two_channel',
    'specified_multichannel',
    'split_RGB',
    'list_RGB',
    'names',
    'contrast_limits_broadcast',
    'contrast_limits_list',
    'gamma_broadcast',
    'gamma_list',
    'visibility',
    'colormap_string_broadcast',
    'colormap_cmap_broadcast',
    'colormap_tuple_broadcast',
    'colormap_dict_broadcast',
    'colormap_string_list',
    'colormap_cmap_list',
    'colormap_variable_list',
    'scale',
    'translate',
    'blending',
    'metadata_broadcast',
    'metadata_multi',
]


@pytest.mark.parametrize('shape, kwargs', multi_channel_test_data, ids=ids)
def test_multichannel(shape, kwargs):
    """Test adding multichannel image."""
    viewer = ViewerModel()
    np.random.seed(0)
    data = np.random.random(shape or (15, 10, 5))

    # We must copy the kwargs since we pop them, in case multiple runs.
    kwargs = copy.deepcopy(kwargs)

    channel_axis = kwargs.pop('channel_axis', -1)
    viewer.add_image(data, channel_axis=channel_axis, **kwargs)

    # make sure the right number of layers got added
    n_channels = data.shape[channel_axis]
    assert len(viewer.layers) == n_channels

    for i in range(n_channels):
        # make sure that the data has been divided into layers
        assert np.all(viewer.layers[i].data == data.take(i, axis=channel_axis))
        # make sure colors have been assigned properly
        if 'colormap' not in kwargs:
            if n_channels == 1:
                assert viewer.layers[i].colormap[0] == 'gray'
            elif n_channels == 2:
                assert viewer.layers[i].colormap[0] == two_colormaps[i]
            else:
                assert viewer.layers[i].colormap[0] == base_colormaps[i]
        if 'blending' not in kwargs:
            assert viewer.layers[i].blending == 'additive'
        for key, expectation in kwargs.items():
            # broadcast exceptions
            if key in {'scale', 'translate', 'contrast_limits', 'metadata'}:
                expectation = ensure_sequence_of_iterables(expectation)
            elif key == 'colormap' and expectation is not None:
                if isinstance(expectation, list):
                    exp = [ensure_colormap_tuple(c)[0] for c in expectation]
                else:
                    exp, _ = ensure_colormap_tuple(expectation)
                expectation = ensure_iterable(exp)
            else:
                expectation = ensure_iterable(expectation)
            expectation = [v for i, v in zip(range(i + 1), expectation)]

            result = getattr(viewer.layers[i], key)
            if key == 'colormap':  # colormaps are tuples of (name, cmap)
                result = result[0]
            assert np.all(result == expectation[i])


def test_multichannel_multiscale():
    """Test adding multichannel multiscale."""
    viewer = ViewerModel()
    np.random.seed(0)
    shapes = [(40, 20, 4), (20, 10, 4), (10, 5, 4)]
    np.random.seed(0)
    data = [np.random.random(s) for s in shapes]
    viewer.add_image(data, channel_axis=-1, multiscale=True)
    assert len(viewer.layers) == data[0].shape[-1]
    for i in range(data[0].shape[-1]):
        assert np.all(
            [
                np.all(l_d == d)
                for l_d, d in zip(
                    viewer.layers[i].data,
                    [data[j].take(i, axis=-1) for j in range(len(data))],
                )
            ]
        )
        assert viewer.layers[i].colormap[0] == base_colormaps[i]


def test_multichannel_implicit_multiscale():
    """Test adding multichannel implicit multiscale."""
    viewer = ViewerModel()
    np.random.seed(0)
    shapes = [(40, 20, 4), (20, 10, 4), (10, 5, 4)]
    np.random.seed(0)
    data = [np.random.random(s) for s in shapes]
    viewer.add_image(data, channel_axis=-1)
    assert len(viewer.layers) == data[0].shape[-1]
    for i in range(data[0].shape[-1]):
        assert np.all(
            [
                np.all(l_d == d)
                for l_d, d in zip(
                    viewer.layers[i].data,
                    [data[j].take(i, axis=-1) for j in range(len(data))],
                )
            ]
        )
        assert viewer.layers[i].colormap[0] == base_colormaps[i]


def test_multichannel_dask_array():
    """Test adding multichannel dask array."""
    viewer = ViewerModel()
    np.random.seed(0)
    data = da.random.random((2, 10, 10, 5))
    viewer.add_image(data, channel_axis=0)
    assert len(viewer.layers) == data.shape[0]
    for i in range(data.shape[0]):
        assert viewer.layers[i].data.shape == data.shape[1:]
        assert isinstance(viewer.layers[i].data, da.Array)


def test_forgot_multichannel_error_hint():
    """Test that a helpful error is raised when channel_axis is not used."""
    viewer = ViewerModel()
    np.random.seed(0)
    data = da.random.random((15, 10, 5))
    with pytest.raises(TypeError) as e:
        viewer.add_image(data, name=['a', 'b', 'c'])
    assert "did you mean to specify a 'channel_axis'" in str(e)


def test_multichannel_index_error_hint():
    """Test multichannel error when arg length != n_channels."""
    viewer = ViewerModel()
    np.random.seed(0)
    data = da.random.random((5, 10, 5))
    with pytest.raises(IndexError) as e:
        viewer.add_image(data, channel_axis=0, name=['a', 'b'])
    assert (
        "Requested channel_axis (0) had length 5, but the "
        "'name' argument only provided 2 values." in str(e)
    )<|MERGE_RESOLUTION|>--- conflicted
+++ resolved
@@ -1,20 +1,12 @@
-<<<<<<< HEAD
 import copy
 
-=======
->>>>>>> 4cbe40dd
 import dask.array as da
 import numpy as np
 import pytest
 
 from napari.components import ViewerModel
 from napari.utils.colormaps import colormaps, ensure_colormap_tuple
-<<<<<<< HEAD
-from napari.utils.misc import ensure_sequence_of_iterables, ensure_iterable
-
-=======
 from napari.utils.misc import ensure_iterable, ensure_sequence_of_iterables
->>>>>>> 4cbe40dd
 
 base_colormaps = colormaps.CYMRGB
 two_colormaps = colormaps.MAGENTA_GREEN
