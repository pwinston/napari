--- conflicted
+++ resolved
@@ -4,11 +4,8 @@
 
 from ..layers.base import Layer
 from ..utils.chunk import ChunkRequest, chunk_loader
-<<<<<<< HEAD
-=======
 
 LOGGER = logging.getLogger('ChunkLoader')
->>>>>>> 79d3914c
 
 
 class QtChunkReceiver(QObject):
@@ -41,13 +38,10 @@
 
         The method is probably running in a worker thread.
         """
-<<<<<<< HEAD
-=======
         LOGGER.info(
             "QtChunkReceiver._chunk_loaded_worker: data_id=%d",
             event.request.key.data_id,
         )
->>>>>>> 79d3914c
         self.chunk_loaded_gui.emit(event.layer, event.request)
 
     def _chunk_loaded_gui(self, layer, request: ChunkRequest) -> None:
@@ -55,13 +49,10 @@
 
         The method is definitely running in the GUI thread.
         """
-<<<<<<< HEAD
-=======
         LOGGER.info(
             "QtChunkReceiver._chunk_loaded_gui: data_id=%d",
             request.key.data_id,
         )
->>>>>>> 79d3914c
         # Pass the chunk to its layer.
         layer.chunk_loaded(request)
 
