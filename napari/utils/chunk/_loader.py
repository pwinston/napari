--- conflicted
+++ resolved
@@ -15,18 +15,10 @@
 to just one physical resource.
 """
 import logging
-<<<<<<< HEAD
-=======
-import weakref
->>>>>>> 79d3914c
 from concurrent import futures
 from contextlib import contextmanager
 from typing import Dict, List, Optional, Union
 
-<<<<<<< HEAD
-=======
-import dask.array as da
->>>>>>> 79d3914c
 import numpy as np
 
 from ...types import ArrayLike
@@ -34,12 +26,8 @@
 from ..perf import perf_timer
 from ._cache import ChunkCache
 from ._config import async_config
-<<<<<<< HEAD
-from ._delay_queue import ChunkDelayQueue
+from ._delay_queue import DelayQueue
 from ._info import LayerInfo, LoadType
-=======
-from ._delay_queue import DelayQueue
->>>>>>> 79d3914c
 from ._request import ChunkKey, ChunkRequest
 
 LOGGER = logging.getLogger("ChunkLoader")
