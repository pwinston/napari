--- conflicted
+++ resolved
@@ -8,12 +8,8 @@
 from vispy.visuals.transforms import NullTransform, STTransform
 
 from ...layers.image.experimental.octree_util import ChunkData
-<<<<<<< HEAD
 from ...utils.perf import block_timer
 from ..image import Image as ImageVisual
-=======
-from ..image import Image as ImageNode
->>>>>>> 56d18b45
 from ..vispy_image_layer import VispyImageLayer
 
 # Grid is optionally drawn while debugging to show tile boundaries.
@@ -30,11 +26,7 @@
 
 
 def _chunk_outline(chunk: ChunkData) -> np.ndarray:
-<<<<<<< HEAD
-    """Return the line verts that outline the one given chunk.
-=======
-    """Return the line verts that outline the given chunk.
->>>>>>> 56d18b45
+    """Return the line verts that outline this single chunk.
 
     Parameters
     ----------
@@ -52,13 +44,8 @@
     h *= chunk.scale[0]
 
     # We draw lines on all four sides of the chunk. This means are
-<<<<<<< HEAD
     # double-drawing all interior lines in the grid. We can avoid
     # this duplication if it becomes a performance issue.
-=======
-    # double-drawing all interior lines in the grid. We can draw less if
-    # performance is an issue.
->>>>>>> 56d18b45
     return np.array(
         (
             [x, y],
@@ -167,20 +154,14 @@
         line.parent = self.parent
         return line
 
-<<<<<<< HEAD
     def update_grid(self, chunks: List[ImageChunk]) -> None:
         """Update grid for this set of chunks.
-=======
-    def add_chunk(self, chunk: ChunkData) -> None:
-        """Add the outline of the given chunk to the grid.
->>>>>>> 56d18b45
 
         Parameters
         ----------
         chunks : List[ImageChunks]
             Add a grid that outlines these chunks.
         """
-<<<<<<< HEAD
         # TODO_OCTREE: create in one go without vstack?
         verts = np.zeros((0, 2), dtype=np.float32)
         for image_chunk in chunks:
@@ -189,15 +170,6 @@
 
         self.line.set_data(verts)
         self.verts = verts
-=======
-        chunk_verts = _chunk_outline(chunk)
-
-        # Clear verts first. Prevents segfault when we modify self.verts.
-        self.line.set_data([])
-
-        self.verts = np.vstack([self.verts, chunk_verts])
-        self.line.set_data(self.verts)
->>>>>>> 56d18b45
 
 
 class VispyTiledImageLayer(VispyImageLayer):
@@ -249,20 +221,12 @@
         self.camera.events.center.connect(self._on_camera_move)
         self.ready = True
 
-<<<<<<< HEAD
     def _create_image_chunk(self, chunk_data: ChunkData):
-=======
-    def _create_image_chunk(self, chunk: ChunkData):
->>>>>>> 56d18b45
         """Create a new ImageChunk object.
 
         Parameters
         ----------
-<<<<<<< HEAD
         chunk_data : ChunkData
-=======
-        chunk : ChunkData
->>>>>>> 56d18b45
             The data used to create the new image chunk.
         """
         # If no node is available then get_node() returns None and we
@@ -271,12 +235,8 @@
         node = self.pool.get_node()
         image_chunk = ImageChunk(chunk_data, node)
 
-<<<<<<< HEAD
         if node is not None:
             self._add_image_chunk_node(image_chunk)
-=======
-        self.grid.add_chunk(chunk)
->>>>>>> 56d18b45
 
         return image_chunk
 
@@ -313,7 +273,6 @@
         if not self.layer.loaded or not self.ready:
             return
 
-<<<<<<< HEAD
         self._update_image_chunks()
 
     def _update_image_chunks(self) -> None:
@@ -412,24 +371,4 @@
                 del self.image_chunks[chunk_data.key]
 
     def _on_camera_move(self, event=None):
-        self._update_image_chunks()
-=======
-        print(f"VispyTiled: delete {len(self.chunks)} chunks")
-
-        # For now, nuke all the old chunks. Soon we will keep the ones
-        # which are still being drawn.
-        for image_chunk in self.chunks.values():
-            image_chunk.node.parent = None
-        self.chunks = {}
-        self.grid.reset()
-
-        chunks = self.layer.view_chunks
-
-        print(f"VispyTiled: create {len(chunks)} chunks")
-
-        # Create the new chunks.
-        for chunk in chunks:
-            chunk_id = id(chunk.data)
-            if chunk_id not in self.chunks:
-                self.chunks[chunk_id] = self._create_image_chunk(chunk)
->>>>>>> 56d18b45
+        self._update_image_chunks()